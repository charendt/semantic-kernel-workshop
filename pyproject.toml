[project]
name = "semantic-kernel-workshop"
version = "0.1.0"
description = "A workshop for Semantic Kernel"
readme = "README.md"
requires-python = "==3.12.*"
dependencies = [
    "jupyter>=1.1.1",
    "mermaid-py>=0.7.1",
    "python-dotenv==1.0.1",
    "rich>=14.0.0",
    "semantic-kernel[azure]==1.29.0",
<<<<<<< HEAD
=======
    "rich>=14.0.0",
>>>>>>> 4e2777bc
]<|MERGE_RESOLUTION|>--- conflicted
+++ resolved
@@ -10,8 +10,5 @@
     "python-dotenv==1.0.1",
     "rich>=14.0.0",
     "semantic-kernel[azure]==1.29.0",
-<<<<<<< HEAD
-=======
-    "rich>=14.0.0",
->>>>>>> 4e2777bc
+
 ]